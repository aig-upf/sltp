--- conflicted
+++ resolved
@@ -23,11 +23,7 @@
 from signal import signal, SIGPIPE, SIG_DFL
 import time
 
-<<<<<<< HEAD
-from tarski.dl.features import relax_int_feature_diff
-=======
 import numpy as np
->>>>>>> 84594cd1
 
 from errors import CriticalPipelineError
 from tarski.dl import FeatureValueChange, MinDistanceFeature
@@ -64,11 +60,6 @@
     transitions = data.transitions
     goal_states = data.goal_states
 
-<<<<<<< HEAD
-    # Compute for each pair s and t of states which features distinguish s and t
-    state_ids, transitions, d1_distinguishing_features = \
-        compute_d1_distinguishing_features(state_ids, transitions, features, model)
-=======
     feature_complexity = np.load(config.feature_complexity_filename + ".npy")
     feature_names = np.load(config.feature_names_filename + ".npy")
     feat_matrix = np.load(config.feature_matrix_filename + ".npy")
@@ -77,7 +68,6 @@
 
     logging.info("Generating MAXSAT problem from {} states and {} features"
                  .format(feat_matrix.shape[0], feat_matrix.shape[1]))
->>>>>>> 84594cd1
 
     if not goal_states:
         raise CriticalPipelineError("No goal state identified in the sample, SAT theory will be trivially satisfiable")
