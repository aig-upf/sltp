--- conflicted
+++ resolved
@@ -32,14 +32,8 @@
         # Max. size of the generated concepts (mandatory)
         max_concept_size=10,
 
-<<<<<<< HEAD
-        # Max. number of iterations of the concept-generation grammar. Optional. Defaults to infinity,
-        # in which case the limit is set by max_concept_size alone.
-        max_concept_grammar_iterations=3,
-=======
-                              # Max. allowed complexity for distance features (default: 0)
-                              distance_feature_max_complexity=0,
->>>>>>> 597aae38
+        # Max. allowed complexity for distance features (default: 0)
+        distance_feature_max_complexity=0,
 
         # Provide a special, handcrafted method to generate concepts, if desired.
         # This will override the standard concept generation procedure (default: None)
